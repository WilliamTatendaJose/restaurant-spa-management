'use client';

import Link from 'next/link';
import { usePathname } from 'next/navigation';
import { cn } from '@/lib/utils';
import { useState, useEffect } from 'react';
import { businessSettingsApi } from '@/lib/db';
import { useAuth } from '@/lib/auth-context';
import {
  Calendar,
  ClipboardList,
  Home,
  LayoutDashboard,
  Package,
  Settings,
  ShoppingCart,
  Users,
  Utensils,
  MessageSquare,
  Menu as MenuIcon,
  X as CloseIcon,
<<<<<<< HEAD
} from "lucide-react";
=======
} from 'lucide-react';
>>>>>>> ea45e3ff

type UserRole = 'admin' | 'manager' | 'staff';

interface Route {
  label: string;
  icon: any;
  href: string;
  color?: string;
  requiredRole?: UserRole;
}

const allRoutes: Route[] = [
  {
    label: 'Dashboard',
    icon: LayoutDashboard,
    href: '/dashboard',
    color: 'text-sky-500',
    requiredRole: 'staff', // All roles can access dashboard
  },
  {
    label: 'Bookings',
    icon: Calendar,
    href: '/bookings',
    color: 'text-violet-500',
    requiredRole: 'manager', // Manager and admin only
  },
  {
    label: 'Point of Sale',
    icon: ShoppingCart,
    href: '/pos',
    color: 'text-pink-700',
    requiredRole: 'staff', // All roles can access POS
  },
  {
    label: 'Spa Services',
    icon: ClipboardList,
    href: '/services/spa',
    color: 'text-orange-500',
    requiredRole: 'manager', // Manager and admin only
  },
  {
    label: 'Restaurant Menu',
    icon: Utensils,
    href: '/services/restaurant',
    color: 'text-emerald-500',
    requiredRole: 'manager', // Manager and admin only
  },
  {
    label: 'Inventory',
    icon: Package,
    href: '/inventory',
    color: 'text-green-500',
    requiredRole: 'manager', // Manager and admin only
  },
  {
    label: 'Customers',
    icon: Users,
    href: '/customers',
    color: 'text-blue-500',
    requiredRole: 'staff', // All roles can access customers
  },
  {
    label: 'Staff',
    icon: Users,
    href: '/staff',
    color: 'text-yellow-500',
    requiredRole: 'admin', // Admin only
  },
  {
    label: 'Feedback',
    icon: MessageSquare,
    href: '/feedback',
    color: 'text-amber-500',
    requiredRole: 'manager', // Manager and admin only
  },
  {
    label: 'Settings',
    icon: Settings,
    href: '/settings',
    requiredRole: 'admin', // All roles can access settings
  },
];

function Sidebar() {
  const pathname = usePathname();
<<<<<<< HEAD
  const [businessName, setBusinessName] = useState("LEWA HOSPITALITY");
=======
  const [businessName, setBusinessName] = useState('LEWA HOSPITALITY');
>>>>>>> ea45e3ff
  const { hasPermission } = useAuth();
  const [mobileOpen, setMobileOpen] = useState(false);

  // Filter routes based on user role
  const routes = allRoutes.filter((route) => {
    if (!route.requiredRole) return true; // Route available to all
    return hasPermission(route.requiredRole);
  });

  useEffect(() => {
    async function loadBusinessName() {
      try {
        const defaultSettings = {
          businessName: 'LEWA HOSPITALITY',
          address: '29 Montgomery Road, Highlands, Harare, Zimbabwe',
          phone: '(555) 123-4567',
          email: 'info@lewa.co.zw',
          website: 'www.lewa.co.zw',
          taxRate: '14%',
          openingHours: 'Sunday-Friday: 9am-9pm\nSaturday:Closed',
        };

        const settings = await businessSettingsApi.getSettings(defaultSettings);
        setBusinessName(settings.businessName || 'LEWA HOSPITALITY');
      } catch (error) {
        console.error('Error loading business settings:', error);
      }
    }
    loadBusinessName();
  }, []);

  // Sidebar content as a function for reuse
  const sidebarContent = (
    <div className="flex h-full flex-col px-3 py-4">
      <Link href="/" className="mb-6 flex items-center px-2 py-2" onClick={() => setMobileOpen(false)}>
        <div className="flex items-center gap-2">
          <Home className="h-6 w-6 text-primary" />
          <span className="text-xl font-bold">{businessName}</span>
        </div>
      </Link>
      <div className="space-y-1">
        {routes.map((route) => (
          <Link
            key={route.href}
            href={route.href}
            onClick={() => setMobileOpen(false)}
            className={cn(
<<<<<<< HEAD
              "flex items-center rounded-lg px-3 py-2 text-sm font-medium transition-all hover:bg-accent hover:text-accent-foreground",
              pathname === route.href
                ? "bg-accent text-accent-foreground"
                : "transparent"
            )}
          >
            <route.icon className={cn("mr-3 h-5 w-5", route.color)} />
=======
              'flex items-center rounded-lg px-3 py-2 text-sm font-medium transition-all hover:bg-accent hover:text-accent-foreground',
              pathname === route.href
                ? 'bg-accent text-accent-foreground'
                : 'transparent'
            )}
          >
            <route.icon className={cn('mr-3 h-5 w-5', route.color)} />
>>>>>>> ea45e3ff
            {route.label}
          </Link>
        ))}
      </div>
    </div>
  );

  return (
    <>
      {/* Hamburger button for mobile */}
      <button
        className="fixed top-4 left-4 z-[100] md:hidden bg-card p-2 rounded-lg shadow-lg"
        onClick={() => setMobileOpen(true)}
        aria-label="Open sidebar"
        type="button"
      >
        <MenuIcon className="h-6 w-6" />
      </button>

      {/* Mobile sidebar overlay */}
      {mobileOpen && (
        <div className="fixed inset-0 z-[99] bg-black/40 flex w-full h-full pointer-events-auto">
          <div className="relative w-64 bg-card h-full shadow-lg animate-slide-in-left">
            <button
              className="absolute top-4 right-4 z-50 bg-muted p-2 rounded-full"
              onClick={() => setMobileOpen(false)}
              aria-label="Close sidebar"
              type="button"
            >
              <CloseIcon className="h-5 w-5" />
            </button>
            {sidebarContent}
          </div>
          {/* Click outside to close */}
          <div className="flex-1 h-full w-full" onClick={() => setMobileOpen(false)} />
        </div>
      )}

      {/* Desktop sidebar */}
      <div className="hidden border-r bg-card md:block md:w-64 h-full">
        {sidebarContent}
      </div>
    </>
  );
}

export default Sidebar;
<|MERGE_RESOLUTION|>--- conflicted
+++ resolved
@@ -19,11 +19,7 @@
   MessageSquare,
   Menu as MenuIcon,
   X as CloseIcon,
-<<<<<<< HEAD
-} from "lucide-react";
-=======
 } from 'lucide-react';
->>>>>>> ea45e3ff
 
 type UserRole = 'admin' | 'manager' | 'staff';
 
@@ -109,11 +105,7 @@
 
 function Sidebar() {
   const pathname = usePathname();
-<<<<<<< HEAD
-  const [businessName, setBusinessName] = useState("LEWA HOSPITALITY");
-=======
   const [businessName, setBusinessName] = useState('LEWA HOSPITALITY');
->>>>>>> ea45e3ff
   const { hasPermission } = useAuth();
   const [mobileOpen, setMobileOpen] = useState(false);
 
@@ -161,15 +153,6 @@
             href={route.href}
             onClick={() => setMobileOpen(false)}
             className={cn(
-<<<<<<< HEAD
-              "flex items-center rounded-lg px-3 py-2 text-sm font-medium transition-all hover:bg-accent hover:text-accent-foreground",
-              pathname === route.href
-                ? "bg-accent text-accent-foreground"
-                : "transparent"
-            )}
-          >
-            <route.icon className={cn("mr-3 h-5 w-5", route.color)} />
-=======
               'flex items-center rounded-lg px-3 py-2 text-sm font-medium transition-all hover:bg-accent hover:text-accent-foreground',
               pathname === route.href
                 ? 'bg-accent text-accent-foreground'
@@ -177,7 +160,6 @@
             )}
           >
             <route.icon className={cn('mr-3 h-5 w-5', route.color)} />
->>>>>>> ea45e3ff
             {route.label}
           </Link>
         ))}

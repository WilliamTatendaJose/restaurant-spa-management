--- conflicted
+++ resolved
@@ -9,23 +9,6 @@
   Tag,
   DollarSign,
   Search,
-<<<<<<< HEAD
-  Filter,
-  X,
-} from "lucide-react";
-import Link from "next/link";
-import { spaServicesApi } from "@/lib/db";
-import {
-  Select,
-  SelectContent,
-  SelectItem,
-  SelectTrigger,
-  SelectValue,
-} from "@/components/ui/select";
-import { useToast } from "@/components/ui/use-toast";
-import { HeroBookingModal } from "@/components/bookings/hero-booking-modal";
-import { getSupabaseBrowserClient } from "@/lib/supabase";
-=======
   Calendar,
   Flower2,
 } from 'lucide-react';
@@ -34,18 +17,12 @@
 import { HeroBookingModal } from '@/components/bookings/hero-booking-modal';
 import { useToast } from '@/components/ui/use-toast';
 import { getSupabaseBrowserClient } from '@/lib/supabase';
->>>>>>> ea45e3ff
 
 interface SpaService {
   id: string;
   name: string;
   description?: string;
   duration: number;
-<<<<<<< HEAD
-  category: string;
-  benefits: string;
-  image_url: string;
-=======
   price: number;
   category?: string;
   status?: string;
@@ -53,7 +30,6 @@
   image_url?: string;
   created_at?: string;
   updated_at?: string;
->>>>>>> ea45e3ff
 }
 
 const placeholderImage = '/placeholder.svg';
@@ -72,18 +48,6 @@
   useEffect(() => {
     async function loadServices() {
       try {
-<<<<<<< HEAD
-        const data = await spaServicesApi.list();
-        const supabase = getSupabaseBrowserClient();
-        // Map image_url storage keys to public URLs
-        const servicesWithUrls = (data || []).map((service: any) => {
-          if (service.image_url) {
-            if (service.image_url.startsWith('http')) {
-              return service;
-            }
-            const { data: publicUrlData } = supabase.storage
-              .from('spa-services')
-=======
         setIsLoading(true);
         const supabase = getSupabaseBrowserClient();
         const { data, error } = await supabase
@@ -105,7 +69,6 @@
             // Otherwise, generate public URL from storage key
             const { data: publicUrlData } = supabase.storage
               .from('service-images') // bucket name
->>>>>>> ea45e3ff
               .getPublicUrl(service.image_url);
             return {
               ...service,
@@ -114,33 +77,7 @@
           }
           return { ...service, image_url: placeholderImage };
         });
-<<<<<<< HEAD
-
-        // Deduplicate by name (case-insensitive) and category
-        const dedupedServices = servicesWithUrls.reduce((acc: { list: any[]; map: Map<string, number> }, current: any) => {
-          const key = (current.name?.toLowerCase() || '') + '|' + (current.category || '');
-          if (!acc.map.has(key)) {
-            acc.map.set(key, acc.list.length);
-            acc.list.push(current);
-          } else {
-            // Replace with the more recently updated/created one if needed
-            const idx = acc.map.get(key);
-            if (typeof idx === 'number') {
-              const existing = acc.list[idx];
-              const currentDate = new Date(current.updated_at || current.created_at || 0);
-              const existingDate = new Date(existing.updated_at || existing.created_at || 0);
-              if (currentDate > existingDate) {
-                acc.list[idx] = current;
-              }
-            }
-          }
-          return acc;
-        }, { list: [], map: new Map() }).list;
-
-        setServices(dedupedServices);
-=======
         setServices(servicesWithUrls);
->>>>>>> ea45e3ff
       } catch (error) {
         console.error('Failed to load active spa services:', error);
         toast({
@@ -222,19 +159,9 @@
             {categories.map((category) => (
               <Button
                 key={category}
-<<<<<<< HEAD
-                variant={selectedCategory === category ? "default" : "outline"}
-                size="sm"
-                onClick={() => setSelectedCategory(category)}
-                className={`capitalize px-4 py-2 ${selectedCategory === category
-                  ? "bg-gradient-to-r from-emerald-700 to-emerald-800 text-white"
-                  : "border-emerald-300 text-emerald-800 hover:bg-emerald-50"
-                  }`}
-=======
                 variant={selectedCategory === category ? 'default' : 'outline'}
                 onClick={() => setSelectedCategory(category || null)}
                 className='capitalize'
->>>>>>> ea45e3ff
               >
                 {category}
               </Button>
@@ -268,40 +195,6 @@
                   key={service.id}
                   className='group flex flex-col overflow-hidden border border-emerald-100 bg-white shadow-lg transition-shadow duration-300 hover:shadow-xl'
                 >
-<<<<<<< HEAD
-                  {/* Service Image */}
-                  <div className="relative h-48 overflow-hidden">
-                    <div
-                      className={`w-full h-full bg-gradient-to-br ${index % 3 === 0
-                        ? "from-emerald-300 to-emerald-500"
-                        : index % 3 === 1
-                          ? "from-amber-300 to-amber-500"
-                          : "from-emerald-300 via-amber-300 to-emerald-400"
-                        } group-hover:scale-110 transition-transform duration-1000`}
-                    >
-                      <div className="absolute inset-0 bg-gradient-to-t from-black/70 via-transparent to-transparent"></div>
-                      <div className="absolute bottom-4 left-4 flex items-center">
-                        {service.category === "massage" && (
-                          <Heart className="h-6 w-6 text-white mr-2" />
-                        )}
-                        {service.category === "facial" && (
-                          <Award className="h-6 w-6 text-white mr-2" />
-                        )}
-                        {(!service.category ||
-                          (service.category !== "massage" &&
-                            service.category !== "facial")) && (
-                            <Sparkles className="h-6 w-6 text-white mr-2" />
-                          )}
-                        <Badge className="bg-white/20 text-white border-white/30 backdrop-blur-sm font-medium">
-                          {service.category || "Wellness"}
-                        </Badge>
-                      </div>
-                    </div>
-                  </div>
-
-                  <CardContent className="p-8">
-                    <h3 className="text-2xl font-medium text-gray-800 mb-4 group-hover:text-emerald-700 transition-colors">
-=======
                   <figure className='relative w-full aspect-[4/3] bg-emerald-50'>
                     <Image
                       src={service.image_url || placeholderImage}
@@ -314,7 +207,6 @@
                   </figure>
                   <CardContent className='flex flex-grow flex-col p-6'>
                     <h2 className='mb-2 text-2xl font-semibold text-gray-800'>
->>>>>>> ea45e3ff
                       {service.name}
                     </h2>
                     <p className='mb-4 flex-grow text-sm text-gray-600'>
